--- conflicted
+++ resolved
@@ -181,27 +181,6 @@
 	}
 
 	defaultConfiguration := configuration.GlobalConfiguration{
-<<<<<<< HEAD
-		Docker:        &defaultDocker,
-		File:          &defaultFile,
-		Web:           &defaultWeb,
-		Marathon:      &defaultMarathon,
-		Consul:        &defaultConsul,
-		ConsulCatalog: &defaultConsulCatalog,
-		Etcd:          &defaultEtcd,
-		Zookeeper:     &defaultZookeeper,
-		Boltdb:        &defaultBoltDb,
-		Kubernetes:    &defaultKubernetes,
-		Mesos:         &defaultMesos,
-		ECS:           &defaultECS,
-		Rancher:       &defaultRancher,
-		Eureka:        &defaultEureka,
-		DynamoDB:      &defaultDynamoDB,
-		Retry:         &configuration.Retry{},
-		HealthCheck:   &configuration.HealthCheckConfig{},
-		TraefikLog:    &defaultTraefikLog,
-		AccessLog:     &defaultAccessLog,
-=======
 		Docker:             &defaultDocker,
 		File:               &defaultFile,
 		Web:                &defaultWeb,
@@ -219,10 +198,10 @@
 		DynamoDB:           &defaultDynamoDB,
 		Retry:              &configuration.Retry{},
 		HealthCheck:        &healthCheck,
-		AccessLog:          &defaultAccessLog,
 		RespondingTimeouts: &respondingTimeouts,
 		ForwardingTimeouts: &forwardingTimeouts,
->>>>>>> a941739f
+		TraefikLog:         &defaultTraefikLog,
+		AccessLog:          &defaultAccessLog,
 	}
 
 	return &TraefikConfiguration{
