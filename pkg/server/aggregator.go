--- conflicted
+++ resolved
@@ -129,22 +129,14 @@
 	}
 
 	if len(defaultTLSStoreProviders) > 1 {
-<<<<<<< HEAD
-		log.Error().Msgf("Default TLS Stores defined multiple times in %v", defaultTLSOptionProviders)
-=======
-		log.WithoutContext().Errorf("Default TLS Store defined in multiple providers: %v", defaultTLSStoreProviders)
->>>>>>> 5cf1b95c
+		log.Error().Msgf("Default TLS Store defined in multiple providers: %v", defaultTLSStoreProviders)
 		delete(conf.TLS.Stores, tls.DefaultTLSStoreName)
 	}
 
 	if len(defaultTLSOptionProviders) == 0 {
 		conf.TLS.Options[tls.DefaultTLSConfigName] = tls.DefaultTLSOptions
 	} else if len(defaultTLSOptionProviders) > 1 {
-<<<<<<< HEAD
-		log.Error().Msgf("Default TLS Options defined multiple times in %v", defaultTLSOptionProviders)
-=======
-		log.WithoutContext().Errorf("Default TLS Options defined in multiple providers %v", defaultTLSOptionProviders)
->>>>>>> 5cf1b95c
+		log.Error().Msgf("Default TLS Options defined in multiple providers %v", defaultTLSOptionProviders)
 		// We do not set an empty tls.TLS{} as above so that we actually get a "cascading failure" later on,
 		// i.e. routers depending on this missing TLS option will fail to initialize as well.
 		delete(conf.TLS.Options, tls.DefaultTLSConfigName)
