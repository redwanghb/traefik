package redactor

import (
	"flag"
	"os"
	"strings"
	"testing"
	"time"

	"github.com/stretchr/testify/assert"
	"github.com/stretchr/testify/require"
	ptypes "github.com/traefik/paerser/types"
	"github.com/traefik/traefik/v3/pkg/config/dynamic"
	"github.com/traefik/traefik/v3/pkg/config/static"
	"github.com/traefik/traefik/v3/pkg/ping"
	"github.com/traefik/traefik/v3/pkg/plugins"
	"github.com/traefik/traefik/v3/pkg/provider/acme"
	"github.com/traefik/traefik/v3/pkg/provider/consulcatalog"
	"github.com/traefik/traefik/v3/pkg/provider/docker"
	"github.com/traefik/traefik/v3/pkg/provider/ecs"
	"github.com/traefik/traefik/v3/pkg/provider/file"
	"github.com/traefik/traefik/v3/pkg/provider/http"
	"github.com/traefik/traefik/v3/pkg/provider/kubernetes/crd"
	"github.com/traefik/traefik/v3/pkg/provider/kubernetes/gateway"
	"github.com/traefik/traefik/v3/pkg/provider/kubernetes/ingress"
	"github.com/traefik/traefik/v3/pkg/provider/kv"
	"github.com/traefik/traefik/v3/pkg/provider/kv/consul"
	"github.com/traefik/traefik/v3/pkg/provider/kv/etcd"
	"github.com/traefik/traefik/v3/pkg/provider/kv/redis"
	"github.com/traefik/traefik/v3/pkg/provider/kv/zk"
	"github.com/traefik/traefik/v3/pkg/provider/rest"
	traefiktls "github.com/traefik/traefik/v3/pkg/tls"
	"github.com/traefik/traefik/v3/pkg/tracing/opentelemetry"
	"github.com/traefik/traefik/v3/pkg/types"
)

var updateExpected = flag.Bool("update_expected", false, "Update expected files in fixtures")

var fullDynConf *dynamic.Configuration

func init() {
	config := &dynamic.Configuration{}
	config.HTTP = &dynamic.HTTPConfiguration{
		Routers: map[string]*dynamic.Router{
			"foo": {
				EntryPoints: []string{"foo"},
				Middlewares: []string{"foo"},
				Service:     "foo",
				Rule:        "foo",
				Priority:    42,
				TLS: &dynamic.RouterTLSConfig{
					Options:      "foo",
					CertResolver: "foo",
					Domains: []types.Domain{
						{
							Main: "foo",
							SANs: []string{"foo"},
						},
					},
				},
			},
		},
		Services: map[string]*dynamic.Service{
			"foo": {
				LoadBalancer: &dynamic.ServersLoadBalancer{
					Sticky: &dynamic.Sticky{
						Cookie: &dynamic.Cookie{
							Name:     "foo",
							Secure:   true,
							HTTPOnly: true,
							SameSite: "foo",
						},
					},
					HealthCheck: &dynamic.ServerHealthCheck{
						Scheme:          "foo",
						Path:            "foo",
						Port:            42,
						Interval:        ptypes.Duration(111 * time.Second),
						Timeout:         ptypes.Duration(111 * time.Second),
						Hostname:        "foo",
						FollowRedirects: pointer(true),
						Headers: map[string]string{
							"foo": "bar",
						},
					},
					PassHostHeader: pointer(true),
					ResponseForwarding: &dynamic.ResponseForwarding{
						FlushInterval: ptypes.Duration(111 * time.Second),
					},
					ServersTransport: "foo",
					Servers: []dynamic.Server{
						{
							URL: "http://127.0.0.1:8080",
						},
					},
				},
			},
			"bar": {
				Weighted: &dynamic.WeightedRoundRobin{
					Services: []dynamic.WRRService{
						{
							Name:   "foo",
							Weight: pointer(42),
						},
					},
					Sticky: &dynamic.Sticky{
						Cookie: &dynamic.Cookie{
							Name:     "foo",
							Secure:   true,
							HTTPOnly: true,
							SameSite: "foo",
						},
					},
				},
			},
			"baz": {
				Mirroring: &dynamic.Mirroring{
					Service:     "foo",
					MaxBodySize: pointer[int64](42),
					Mirrors: []dynamic.MirrorService{
						{
							Name:    "foo",
							Percent: 42,
						},
					},
				},
			},
		},
		ServersTransports: map[string]*dynamic.ServersTransport{
			"foo": {
				ServerName:         "foo",
				InsecureSkipVerify: true,
				RootCAs:            []types.FileOrContent{"rootca.pem"},
				Certificates: []traefiktls.Certificate{
					{
						CertFile: "cert.pem",
						KeyFile:  "key.pem",
					},
				},
				MaxIdleConnsPerHost: 42,
				ForwardingTimeouts: &dynamic.ForwardingTimeouts{
					DialTimeout:           42,
					ResponseHeaderTimeout: 42,
					IdleConnTimeout:       42,
					ReadIdleTimeout:       42,
					PingTimeout:           42,
				},
			},
		},
		Models: map[string]*dynamic.Model{
			"foo": {
				Middlewares: []string{"foo"},
				TLS: &dynamic.RouterTLSConfig{
					Options:      "foo",
					CertResolver: "foo",
					Domains: []types.Domain{
						{
							Main: "foo",
							SANs: []string{"foo"},
						},
					},
				},
			},
		},
		Middlewares: map[string]*dynamic.Middleware{
			"foo": {
				AddPrefix: &dynamic.AddPrefix{
					Prefix: "foo",
				},
				StripPrefix: &dynamic.StripPrefix{
					Prefixes: []string{"foo"},
				},
				StripPrefixRegex: &dynamic.StripPrefixRegex{
					Regex: []string{"foo"},
				},
				ReplacePath: &dynamic.ReplacePath{
					Path: "foo",
				},
				ReplacePathRegex: &dynamic.ReplacePathRegex{
					Regex:       "foo",
					Replacement: "foo",
				},
				Chain: &dynamic.Chain{
					Middlewares: []string{"foo"},
				},
				IPAllowList: &dynamic.IPAllowList{
					SourceRange: []string{"foo"},
					IPStrategy: &dynamic.IPStrategy{
						Depth:       42,
						ExcludedIPs: []string{"127.0.0.1"},
					},
				},
				Headers: &dynamic.Headers{
					CustomRequestHeaders:              map[string]string{"foo": "bar"},
					CustomResponseHeaders:             map[string]string{"foo": "bar"},
					AccessControlAllowCredentials:     true,
					AccessControlAllowHeaders:         []string{"foo"},
					AccessControlAllowMethods:         []string{"foo"},
					AccessControlAllowOriginList:      []string{"foo"},
					AccessControlAllowOriginListRegex: []string{"foo"},
					AccessControlExposeHeaders:        []string{"foo"},
					AccessControlMaxAge:               42,
					AddVaryHeader:                     true,
					AllowedHosts:                      []string{"foo"},
					HostsProxyHeaders:                 []string{"foo"},
					SSLProxyHeaders:                   map[string]string{"foo": "bar"},
					STSSeconds:                        42,
					STSIncludeSubdomains:              true,
					STSPreload:                        true,
					ForceSTSHeader:                    true,
					FrameDeny:                         true,
					CustomFrameOptionsValue:           "foo",
					ContentTypeNosniff:                true,
					BrowserXSSFilter:                  true,
					CustomBrowserXSSValue:             "foo",
					ContentSecurityPolicy:             "foo",
					ContentSecurityPolicyReportOnly:   "foo",
					PublicKey:                         "foo",
					ReferrerPolicy:                    "foo",
					PermissionsPolicy:                 "foo",
					IsDevelopment:                     true,
				},
				Errors: &dynamic.ErrorPage{
					Status:  []string{"foo"},
					Service: "foo",
					Query:   "foo",
				},
				RateLimit: &dynamic.RateLimit{
					Average: 42,
					Period:  42,
					Burst:   42,
					SourceCriterion: &dynamic.SourceCriterion{
						IPStrategy: &dynamic.IPStrategy{
							Depth:       42,
							ExcludedIPs: []string{"127.0.0.1"},
						},
						RequestHeaderName: "foo",
						RequestHost:       true,
					},
				},
				RedirectRegex: &dynamic.RedirectRegex{
					Regex:       "foo",
					Replacement: "foo",
					Permanent:   true,
				},
				RedirectScheme: &dynamic.RedirectScheme{
					Scheme:    "foo",
					Port:      "foo",
					Permanent: true,
				},
				BasicAuth: &dynamic.BasicAuth{
					Users:        []string{"foo"},
					UsersFile:    "foo",
					Realm:        "foo",
					RemoveHeader: true,
					HeaderField:  "foo",
				},
				DigestAuth: &dynamic.DigestAuth{
					Users:        []string{"foo"},
					UsersFile:    "foo",
					RemoveHeader: true,
					Realm:        "foo",
					HeaderField:  "foo",
				},
				ForwardAuth: &dynamic.ForwardAuth{
					Address: "127.0.0.1",
					TLS: &dynamic.ClientTLS{
						CA:                 "ca.pem",
						Cert:               "cert.pem",
						Key:                "cert.pem",
						InsecureSkipVerify: true,
					},
					TrustForwardHeader:       true,
					AuthResponseHeaders:      []string{"foo"},
					AuthResponseHeadersRegex: "foo",
					AuthRequestHeaders:       []string{"foo"},
				},
				InFlightReq: &dynamic.InFlightReq{
					Amount: 42,
					SourceCriterion: &dynamic.SourceCriterion{
						IPStrategy: &dynamic.IPStrategy{
							Depth:       42,
							ExcludedIPs: []string{"127.0.0.1"},
						},
						RequestHeaderName: "foo",
						RequestHost:       true,
					},
				},
				Buffering: &dynamic.Buffering{
					MaxRequestBodyBytes:  42,
					MemRequestBodyBytes:  42,
					MaxResponseBodyBytes: 42,
					MemResponseBodyBytes: 42,
					RetryExpression:      "foo",
				},
				CircuitBreaker: &dynamic.CircuitBreaker{
					Expression: "foo",
				},
				Compress: &dynamic.Compress{
					ExcludedContentTypes: []string{"foo"},
				},
				PassTLSClientCert: &dynamic.PassTLSClientCert{
					PEM: true,
					Info: &dynamic.TLSClientCertificateInfo{
						NotAfter:  true,
						NotBefore: true,
						Sans:      true,
						Subject: &dynamic.TLSClientCertificateSubjectDNInfo{
							Country:            true,
							Province:           true,
							Locality:           true,
							Organization:       true,
							OrganizationalUnit: true,
							CommonName:         true,
							SerialNumber:       true,
							DomainComponent:    true,
						},
						Issuer: &dynamic.TLSClientCertificateIssuerDNInfo{
							Country:         true,
							Province:        true,
							Locality:        true,
							Organization:    true,
							CommonName:      true,
							SerialNumber:    true,
							DomainComponent: true,
						},
						SerialNumber: true,
					},
				},
				Retry: &dynamic.Retry{
					Attempts:        42,
					InitialInterval: 42,
				},
				ContentType: &dynamic.ContentType{},
				Plugin: map[string]dynamic.PluginConf{
					"foo": {
						"answer": struct{ Answer int }{
							Answer: 42,
						},
					},
				},
			},
		},
	}
	config.TCP = &dynamic.TCPConfiguration{
		Routers: map[string]*dynamic.TCPRouter{
			"foo": {
				EntryPoints: []string{"foo"},
				Service:     "foo",
				Rule:        "foo",
				TLS: &dynamic.RouterTCPTLSConfig{
					Passthrough:  true,
					Options:      "foo",
					CertResolver: "foo",
					Domains: []types.Domain{
						{
							Main: "foo",
							SANs: []string{"foo"},
						},
					},
				},
			},
		},
		Services: map[string]*dynamic.TCPService{
			"foo": {
				LoadBalancer: &dynamic.TCPServersLoadBalancer{
<<<<<<< HEAD
=======
					TerminationDelay: pointer(42),
>>>>>>> e5c80637
					ProxyProtocol: &dynamic.ProxyProtocol{
						Version: 42,
					},
					Servers: []dynamic.TCPServer{
						{
							Address: "127.0.0.1:8080",
						},
					},
					ServersTransport: "foo",
				},
			},
			"bar": {
				Weighted: &dynamic.TCPWeightedRoundRobin{
					Services: []dynamic.TCPWRRService{
						{
							Name:   "foo",
							Weight: pointer(42),
						},
					},
				},
			},
		},
		ServersTransports: map[string]*dynamic.TCPServersTransport{
			"foo": {
				TLS: &dynamic.TLSClientConfig{
					ServerName:         "foo",
					InsecureSkipVerify: true,
					RootCAs:            []types.FileOrContent{"rootca.pem"},
					Certificates: []traefiktls.Certificate{
						{
							CertFile: "cert.pem",
							KeyFile:  "key.pem",
						},
					},
				},
				DialTimeout:      42,
				DialKeepAlive:    42,
				TerminationDelay: 42,
			},
		},
	}
	config.UDP = &dynamic.UDPConfiguration{
		Routers: map[string]*dynamic.UDPRouter{
			"foo": {
				EntryPoints: []string{"foo"},
				Service:     "foo",
			},
		},
		Services: map[string]*dynamic.UDPService{
			"foo": {
				LoadBalancer: &dynamic.UDPServersLoadBalancer{
					Servers: []dynamic.UDPServer{
						{
							Address: "127.0.0.1:8080",
						},
					},
				},
			},
			"bar": {
				Weighted: &dynamic.UDPWeightedRoundRobin{
					Services: []dynamic.UDPWRRService{
						{
							Name:   "foo",
							Weight: pointer(42),
						},
					},
				},
			},
		},
	}
	config.TLS = &dynamic.TLSConfiguration{
		Options: map[string]traefiktls.Options{
			"foo": {
				MinVersion:       "foo",
				MaxVersion:       "foo",
				CipherSuites:     []string{"foo"},
				CurvePreferences: []string{"foo"},
				ClientAuth: traefiktls.ClientAuth{
					CAFiles:        []types.FileOrContent{"ca.pem"},
					ClientAuthType: "RequireAndVerifyClientCert",
				},
				SniStrict: true,
			},
		},
		Certificates: []*traefiktls.CertAndStores{
			{
				Certificate: traefiktls.Certificate{
					CertFile: "cert.pem",
					KeyFile:  "key.pem",
				},
				Stores: []string{"foo"},
			},
		},
		Stores: map[string]traefiktls.Store{
			"foo": {
				DefaultCertificate: &traefiktls.Certificate{
					CertFile: "cert.pem",
					KeyFile:  "key.pem",
				},
			},
		},
	}

	fullDynConf = config
}

func TestAnonymize_dynamicConfiguration(t *testing.T) {
	config := fullDynConf

	expectedConfiguration, err := os.ReadFile("./testdata/anonymized-dynamic-config.json")
	require.NoError(t, err)

	cleanJSON, err := anonymize(config, true)
	require.NoError(t, err)

	if *updateExpected {
		require.NoError(t, os.WriteFile("testdata/anonymized-dynamic-config.json", []byte(cleanJSON), 0o666))
	}

	expected := strings.TrimSuffix(string(expectedConfiguration), "\n")
	assert.JSONEq(t, expected, cleanJSON)
}

func TestSecure_dynamicConfiguration(t *testing.T) {
	config := fullDynConf

	expectedConfiguration, err := os.ReadFile("./testdata/secured-dynamic-config.json")
	require.NoError(t, err)

	cleanJSON, err := removeCredentials(config, true)
	require.NoError(t, err)

	if *updateExpected {
		require.NoError(t, os.WriteFile("testdata/secured-dynamic-config.json", []byte(cleanJSON), 0o666))
	}

	expected := strings.TrimSuffix(string(expectedConfiguration), "\n")
	assert.JSONEq(t, expected, cleanJSON)
}

func TestDo_staticConfiguration(t *testing.T) {
	config := &static.Configuration{}

	config.Global = &static.Global{
		CheckNewVersion:    true,
		SendAnonymousUsage: true,
	}

	config.ServersTransport = &static.ServersTransport{
		InsecureSkipVerify:  true,
		RootCAs:             []types.FileOrContent{"root.ca"},
		MaxIdleConnsPerHost: 42,
		ForwardingTimeouts: &static.ForwardingTimeouts{
			DialTimeout:           42,
			ResponseHeaderTimeout: 42,
			IdleConnTimeout:       42,
		},
	}

	config.EntryPoints = static.EntryPoints{
		"foobar": &static.EntryPoint{
			Address: "foo Address",
			Transport: &static.EntryPointsTransport{
				LifeCycle: &static.LifeCycle{
					RequestAcceptGraceTimeout: ptypes.Duration(111 * time.Second),
					GraceTimeOut:              ptypes.Duration(111 * time.Second),
				},
				RespondingTimeouts: &static.RespondingTimeouts{
					ReadTimeout:  ptypes.Duration(111 * time.Second),
					WriteTimeout: ptypes.Duration(111 * time.Second),
					IdleTimeout:  ptypes.Duration(111 * time.Second),
				},
			},
			ProxyProtocol: &static.ProxyProtocol{
				Insecure:   true,
				TrustedIPs: []string{"127.0.0.1/32", "192.168.0.1"},
			},
			ForwardedHeaders: &static.ForwardedHeaders{
				Insecure:   true,
				TrustedIPs: []string{"127.0.0.1/32", "192.168.0.1"},
			},
			HTTP: static.HTTPConfig{
				Redirections: &static.Redirections{
					EntryPoint: &static.RedirectEntryPoint{
						To:        "foobar",
						Scheme:    "foobar",
						Permanent: true,
						Priority:  42,
					},
				},
				Middlewares: []string{"foobar", "foobar"},
				TLS: &static.TLSConfig{
					Options:      "foobar",
					CertResolver: "foobar",
					Domains: []types.Domain{
						{Main: "foobar", SANs: []string{"foobar", "foobar"}},
					},
				},
			},
		},
	}

	config.Providers = &static.Providers{
		ProvidersThrottleDuration: ptypes.Duration(111 * time.Second),
	}

	config.ServersTransport = &static.ServersTransport{
		InsecureSkipVerify:  true,
		RootCAs:             []types.FileOrContent{"RootCAs 1", "RootCAs 2", "RootCAs 3"},
		MaxIdleConnsPerHost: 111,
		ForwardingTimeouts: &static.ForwardingTimeouts{
			DialTimeout:           ptypes.Duration(111 * time.Second),
			ResponseHeaderTimeout: ptypes.Duration(111 * time.Second),
			IdleConnTimeout:       ptypes.Duration(111 * time.Second),
		},
	}

	config.TCPServersTransport = &static.TCPServersTransport{
		DialTimeout:   ptypes.Duration(111 * time.Second),
		DialKeepAlive: ptypes.Duration(111 * time.Second),
		TLS: &static.TLSClientConfig{
			InsecureSkipVerify: true,
			RootCAs:            []types.FileOrContent{"RootCAs 1", "RootCAs 2", "RootCAs 3"},
		},
	}

	config.Providers.File = &file.Provider{
		Directory:                 "file Directory",
		Watch:                     true,
		Filename:                  "file Filename",
		DebugLogGeneratedTemplate: true,
	}

	config.Providers.Docker = &docker.Provider{
		Shared: docker.Shared{
			ExposedByDefault:   true,
			Constraints:        `Label("foo", "bar")`,
			AllowEmptyServices: true,
			Network:            "MyNetwork",
			UseBindPortIP:      true,
			Watch:              true,
			DefaultRule:        "PathPrefix(`/`)",
		},
		ClientConfig: docker.ClientConfig{
			Endpoint: "MyEndPoint", TLS: &types.ClientTLS{
				CA:                 "myCa",
				Cert:               "mycert.pem",
				Key:                "mycert.key",
				InsecureSkipVerify: true,
			},
			HTTPClientTimeout: 42,
		},
	}

	config.Providers.Swarm = &docker.SwarmProvider{
		Shared: docker.Shared{
			ExposedByDefault:   true,
			Constraints:        `Label("foo", "bar")`,
			AllowEmptyServices: true,
			Network:            "MyNetwork",
			UseBindPortIP:      true,
			Watch:              true,
			DefaultRule:        "PathPrefix(`/`)",
		},
		ClientConfig: docker.ClientConfig{
			Endpoint: "MyEndPoint", TLS: &types.ClientTLS{
				CA:                 "myCa",
				Cert:               "mycert.pem",
				Key:                "mycert.key",
				InsecureSkipVerify: true,
			},
			HTTPClientTimeout: 42,
		},
		RefreshSeconds: 42,
	}

	config.Providers.KubernetesIngress = &ingress.Provider{
		Endpoint:         "MyEndpoint",
		Token:            "MyToken",
		CertAuthFilePath: "MyCertAuthPath",
		Namespaces:       []string{"a", "b"},
		LabelSelector:    "myLabelSelector",
		IngressClass:     "MyIngressClass",
		IngressEndpoint: &ingress.EndpointIngress{
			IP:               "IP",
			Hostname:         "Hostname",
			PublishedService: "PublishedService",
		},
		ThrottleDuration: ptypes.Duration(111 * time.Second),
	}

	config.Providers.KubernetesCRD = &crd.Provider{
		Endpoint:         "MyEndpoint",
		Token:            "MyToken",
		CertAuthFilePath: "MyCertAuthPath",
		Namespaces:       []string{"a", "b"},
		LabelSelector:    "myLabelSelector",
		IngressClass:     "MyIngressClass",
		ThrottleDuration: ptypes.Duration(111 * time.Second),
	}

	config.Providers.KubernetesGateway = &gateway.Provider{
		Endpoint:         "MyEndpoint",
		Token:            "MyToken",
		CertAuthFilePath: "MyCertAuthPath",
		Namespaces:       []string{"a", "b"},
		LabelSelector:    "myLabelSelector",
		ThrottleDuration: ptypes.Duration(111 * time.Second),
	}

	config.Providers.Rest = &rest.Provider{
		Insecure: true,
	}

	config.Providers.ConsulCatalog = &consulcatalog.ProviderBuilder{
		Configuration: consulcatalog.Configuration{
			Constraints: `Label("foo", "bar")`,
			Endpoint: &consulcatalog.EndpointConfig{
				Address:    "MyAddress",
				Scheme:     "MyScheme",
				DataCenter: "MyDatacenter",
				Token:      "MyToken",
				TLS: &types.ClientTLS{
					CA:                 "myCa",
					Cert:               "mycert.pem",
					Key:                "mycert.key",
					InsecureSkipVerify: true,
				},
				HTTPAuth: &consulcatalog.EndpointHTTPAuthConfig{
					Username: "MyUsername",
					Password: "MyPassword",
				},
				EndpointWaitTime: 42,
			},
			Prefix:            "MyPrefix",
			RefreshInterval:   42,
			RequireConsistent: true,
			Stale:             true,
			Cache:             true,
			ExposedByDefault:  true,
			DefaultRule:       "PathPrefix(`/`)",
		},
		Namespaces: []string{"ns1", "ns2"},
	}

	config.Providers.Ecs = &ecs.Provider{
		Constraints:          `Label("foo", "bar")`,
		ExposedByDefault:     true,
		RefreshSeconds:       42,
		DefaultRule:          "PathPrefix(`/`)",
		Clusters:             []string{"Cluster1", "Cluster2"},
		AutoDiscoverClusters: true,
		ECSAnywhere:          true,
		Region:               "Awsregion",
		AccessKeyID:          "AwsAccessKeyID",
		SecretAccessKey:      "AwsSecretAccessKey",
	}

	config.Providers.Consul = &consul.ProviderBuilder{
		Provider: kv.Provider{
			RootKey:   "RootKey",
			Endpoints: nil,
		},
		Token: "secret",
		TLS: &types.ClientTLS{
			CA:                 "myCa",
			Cert:               "mycert.pem",
			Key:                "mycert.key",
			InsecureSkipVerify: true,
		},
		Namespaces: []string{"ns1", "ns2"},
	}

	config.Providers.Etcd = &etcd.Provider{
		Provider: kv.Provider{
			RootKey:   "RootKey",
			Endpoints: nil,
		},
		Username: "username",
		Password: "password",
		TLS: &types.ClientTLS{
			CA:                 "myCa",
			Cert:               "mycert.pem",
			Key:                "mycert.key",
			InsecureSkipVerify: true,
		},
	}

	config.Providers.ZooKeeper = &zk.Provider{
		Provider: kv.Provider{
			RootKey:   "RootKey",
			Endpoints: nil,
		},
		Username: "username",
		Password: "password",
	}

	config.Providers.Redis = &redis.Provider{
		Provider: kv.Provider{
			RootKey:   "RootKey",
			Endpoints: nil,
		},
		Username: "username",
		Password: "password",
		TLS: &types.ClientTLS{
			CA:                 "myCa",
			Cert:               "mycert.pem",
			Key:                "mycert.key",
			InsecureSkipVerify: true,
		},
	}

	config.Providers.HTTP = &http.Provider{
		Endpoint:     "Myendpoint",
		PollInterval: 42,
		PollTimeout:  42,
		TLS: &types.ClientTLS{
			CA:                 "myCa",
			Cert:               "mycert.pem",
			Key:                "mycert.key",
			InsecureSkipVerify: true,
		},
	}

	config.API = &static.API{
		Insecure:  true,
		Dashboard: true,
		Debug:     true,
	}

	config.Metrics = &types.Metrics{
		Prometheus: &types.Prometheus{
			Buckets:              []float64{0.1, 0.3, 1.2, 5},
			AddEntryPointsLabels: true,
			AddServicesLabels:    true,
			EntryPoint:           "MyEntryPoint",
			ManualRouting:        true,
		},
		Datadog: &types.Datadog{
			Address:              "localhost:8181",
			PushInterval:         42,
			AddEntryPointsLabels: true,
			AddServicesLabels:    true,
		},
		StatsD: &types.Statsd{
			Address:              "localhost:8182",
			PushInterval:         42,
			AddEntryPointsLabels: true,
			AddServicesLabels:    true,
			Prefix:               "MyPrefix",
		},
	}

	config.Ping = &ping.Handler{
		EntryPoint:            "MyEntryPoint",
		ManualRouting:         true,
		TerminatingStatusCode: 42,
	}

	config.Log = &types.TraefikLog{
		Level:      "Level",
		Format:     "json",
		FilePath:   "/foo/path",
		MaxSize:    5,
		MaxAge:     3,
		MaxBackups: 4,
		Compress:   true,
	}

	config.AccessLog = &types.AccessLog{
		FilePath: "AccessLog FilePath",
		Format:   "AccessLog Format",
		Filters: &types.AccessLogFilters{
			StatusCodes:   []string{"200", "500"},
			RetryAttempts: true,
			MinDuration:   42,
		},
		Fields: &types.AccessLogFields{
			DefaultMode: "drop",
			Names: map[string]string{
				"RequestHost": "keep",
			},
			Headers: &types.FieldHeaders{
				DefaultMode: "drop",
				Names: map[string]string{
					"Referer": "keep",
				},
			},
		},
		BufferingSize: 42,
	}

	config.Tracing = &static.Tracing{
		ServiceName: "myServiceName",
		GlobalAttributes: map[string]string{
			"foobar": "foobar",
		},
		SampleRate: 42,
		OTLP: &opentelemetry.Config{
			HTTP: &types.OtelHTTP{
				Endpoint: "foobar",
				TLS:      nil,
				Headers: map[string]string{
					"foobar": "foobar",
				},
			},
		},
	}

	config.HostResolver = &types.HostResolverConfig{
		CnameFlattening: true,
		ResolvConfig:    "foobar",
		ResolvDepth:     42,
	}

	config.CertificatesResolvers = map[string]static.CertificateResolver{
		"CertificateResolver0": {
			ACME: &acme.Configuration{
				Email:                "acme Email",
				CAServer:             "CAServer",
				CertificatesDuration: 42,
				PreferredChain:       "foobar",
				Storage:              "Storage",
				KeyType:              "MyKeyType",
				DNSChallenge: &acme.DNSChallenge{
					Provider:                "DNSProvider",
					DelayBeforeCheck:        42,
					Resolvers:               []string{"resolver1", "resolver2"},
					DisablePropagationCheck: true,
				},
				HTTPChallenge: &acme.HTTPChallenge{
					EntryPoint: "MyEntryPoint",
				},
				TLSChallenge: &acme.TLSChallenge{},
			},
		},
	}

	config.Experimental = &static.Experimental{
		Plugins: map[string]plugins.Descriptor{
			"Descriptor0": {
				ModuleName: "foobar",
				Version:    "foobar",
				Settings: plugins.Settings{
					Envs:   []string{"a", "b"},
					Mounts: []string{"a", "b"},
				},
			},
			"Descriptor1": {
				ModuleName: "foobar",
				Version:    "foobar",
				Settings: plugins.Settings{
					Envs:   []string{"a", "b"},
					Mounts: []string{"a", "b"},
				},
			},
		},
		LocalPlugins: map[string]plugins.LocalDescriptor{
			"Descriptor0": {
				ModuleName: "foobar",
				Settings: plugins.Settings{
					Envs:   []string{"a", "b"},
					Mounts: []string{"a", "b"},
				},
			},
			"Descriptor1": {
				ModuleName: "foobar",
				Settings: plugins.Settings{
					Envs:   []string{"a", "b"},
					Mounts: []string{"a", "b"},
				},
			},
		},
	}

	expectedConfiguration, err := os.ReadFile("./testdata/anonymized-static-config.json")
	require.NoError(t, err)

	cleanJSON, err := anonymize(config, true)
	require.NoError(t, err)

	if *updateExpected {
		require.NoError(t, os.WriteFile("testdata/anonymized-static-config.json", []byte(cleanJSON), 0o666))
	}

	expected := strings.TrimSuffix(string(expectedConfiguration), "\n")
	assert.JSONEq(t, expected, cleanJSON)
}

func pointer[T any](v T) *T { return &v }<|MERGE_RESOLUTION|>--- conflicted
+++ resolved
@@ -364,10 +364,6 @@
 		Services: map[string]*dynamic.TCPService{
 			"foo": {
 				LoadBalancer: &dynamic.TCPServersLoadBalancer{
-<<<<<<< HEAD
-=======
-					TerminationDelay: pointer(42),
->>>>>>> e5c80637
 					ProxyProtocol: &dynamic.ProxyProtocol{
 						Version: 42,
 					},
