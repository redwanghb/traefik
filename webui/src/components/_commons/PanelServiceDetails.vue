<template>
  <q-card
    flat
    bordered
    :class="['panel-service-details', {'panel-service-details-dense':isDense}]"
  >
    <q-scroll-area
      :thumb-style="appThumbStyle"
      style="height:100%;"
    >
      <q-card-section>
        <div class="row items-start no-wrap">
          <div
            v-if="data.type"
            class="col"
          >
            <div class="text-subtitle2">
              TYPE
            </div>
            <q-chip
              dense
              class="app-chip app-chip-entry-points"
            >
              {{ data.type }}
            </q-chip>
          </div>
          <div class="col">
            <div class="text-subtitle2">
              PROVIDER
            </div>
            <div class="block-right-text">
              <q-avatar class="provider-logo">
                <q-icon :name="`img:${getProviderLogoPath}`" />
              </q-avatar>
              <div class="block-right-text-label">
                {{ data.provider }}
              </div>
            </div>
          </div>
        </div>
      </q-card-section>
      <q-card-section>
        <div class="row items-start no-wrap">
          <div class="col">
            <div class="text-subtitle2">
              STATUS
            </div>
            <div class="block-right-text">
              <avatar-state :state="status(data.status)" />
              <div :class="['block-right-text-label', `block-right-text-label-${data.status}`]">
                {{ statusLabel(data.status) }}
              </div>
            </div>
          </div>
        </div>
      </q-card-section>
      <q-card-section v-if="data.mirroring">
        <div class="row items-start no-wrap">
          <div class="col">
            <div class="text-subtitle2">
              Main Service
            </div>
            <q-chip
              dense
              class="app-chip app-chip-name app-chip-overflow"
            >
              {{ data.mirroring.service }}
              <q-tooltip>{{ data.mirroring.service }}</q-tooltip>
            </q-chip>
          </div>
        </div>
      </q-card-section>
      <q-card-section v-if="data.loadBalancer && $route.meta.protocol !== 'tcp'">
        <div class="row items-start no-wrap">
          <div class="col">
            <div class="text-subtitle2">
              Pass Host Header
            </div>
            <boolean-state :value="data.loadBalancer.passHostHeader" />
          </div>
        </div>
      </q-card-section>

<<<<<<< HEAD
=======
      <q-card-section v-if="data.loadBalancer && data.loadBalancer.terminationDelay">
        <div class="row items-start no-wrap">
          <div class="col">
            <div class="text-subtitle2">
              Termination Delay
            </div>
            <q-chip
              dense
              class="app-chip app-chip-name"
            >
              {{ data.loadBalancer.terminationDelay }} ms
            </q-chip>
          </div>
        </div>
      </q-card-section>

>>>>>>> 5cf1b95c
      <q-card-section v-if="data.loadBalancer && data.loadBalancer.proxyProtocol">
        <div class="row items-start no-wrap">
          <div class="col">
            <div class="text-subtitle2">
              Proxy Protocol
            </div>
            <q-chip
              dense
              class="app-chip app-chip-name"
            >
              Version {{ data.loadBalancer.proxyProtocol.version }}
            </q-chip>
          </div>
        </div>
      </q-card-section>

      <q-card-section v-if="data.failover && data.failover.service">
        <div class="row items-start no-wrap">
          <div class="col">
            <div class="text-subtitle2">
              Main Service
            </div>
            <q-chip
              dense
              class="app-chip app-chip-name app-chip-overflow"
            >
              {{ data.failover.service }}
              <q-tooltip>{{ data.failover.service }}</q-tooltip>
            </q-chip>
          </div>
        </div>
      </q-card-section>

      <q-card-section v-if="data.failover && data.failover.fallback">
        <div class="row items-start no-wrap">
          <div class="col">
            <div class="text-subtitle2">
              Fallback Service
            </div>
            <q-chip
              dense
              class="app-chip app-chip-name app-chip-overflow"
            >
              {{ data.failover.fallback }}
              <q-tooltip>{{ data.failover.fallback }}</q-tooltip>
            </q-chip>
          </div>
        </div>
      </q-card-section>

      <q-separator v-if="sticky" />
      <StickyServiceDetails
        v-if="sticky"
        :sticky="sticky"
        :dense="dense"
      />
    </q-scroll-area>
  </q-card>
</template>

<script>
import { defineComponent } from 'vue'
import AvatarState from './AvatarState.vue'
import BooleanState from './BooleanState.vue'
import StickyServiceDetails from './StickyServiceDetails.vue'

export default defineComponent({
  name: 'PanelServiceDetails',
  components: {
    BooleanState,
    AvatarState,
    StickyServiceDetails
  },
  props: {
    data: Object,
    dense: Boolean
  },
  computed: {
    isDense () {
      return this.dense !== undefined
    },
    sticky () {
      if (this.data.weighted && this.data.weighted.sticky) {
        return this.data.weighted.sticky
      }

      if (this.data.loadBalancer && this.data.loadBalancer.sticky) {
        return this.data.loadBalancer.sticky
      }

      return null
    },
    getProviderLogoPath () {
      const name = this.data.provider.toLowerCase()

      if (name.startsWith('plugin-')) {
        return 'providers/plugin.svg'
      }
      if (name.startsWith('consul-')) {
        return 'providers/consul.svg'
      }
      if (name.startsWith('consulcatalog-')) {
        return 'providers/consulcatalog.svg'
      }
      if (name.startsWith('nomad-')) {
        return 'providers/nomad.svg'
      }

      return `providers/${name}.svg`
    }
  },
  methods: {
    status (value) {
      if (value === 'enabled') {
        return 'positive'
      }
      if (value === 'disabled') {
        return 'negative'
      }
      return value || 'negative'
    },
    statusLabel (value) {
      if (value === 'enabled') {
        return 'success'
      }
      if (value === 'disabled') {
        return 'error'
      }
      return value || 'error'
    }
  }
})
</script>

<style scoped lang="scss">
  @import "../../css/sass/variables";

  .panel-service-details {
    height: 600px;
    &-dense{
      height: 400px;
    }
    .q-card__section {
      padding: 24px;
      + .q-card__section {
        padding-top: 0;
      }
    }

    .block-right-text{
      height: 32px;
      line-height: 32px;
      .q-avatar{
        float: left;
      }
      &-label{
        font-size: 14px;
        font-weight: 600;
        color: $app-text-grey;
        float: left;
        margin-left: 10px;
        text-transform: capitalize;
        &-enabled {
          color: $positive;
        }
        &-disabled {
          color: $negative;
        }
        &-warning {
          color: $warning;
        }
      }
    }

    .text-subtitle2 {
      font-size: 11px;
      color: $app-text-grey;
      line-height: 16px;
      margin-bottom: 4px;
      text-align: left;
      letter-spacing: 2px;
      font-weight: 600;
      text-transform: uppercase;
    }

    .provider-logo {
      width: 32px;
      height: 32px;
      img {
        width: 100%;
        height: 100%;
      }
    }
  }

</style><|MERGE_RESOLUTION|>--- conflicted
+++ resolved
@@ -81,25 +81,6 @@
         </div>
       </q-card-section>
 
-<<<<<<< HEAD
-=======
-      <q-card-section v-if="data.loadBalancer && data.loadBalancer.terminationDelay">
-        <div class="row items-start no-wrap">
-          <div class="col">
-            <div class="text-subtitle2">
-              Termination Delay
-            </div>
-            <q-chip
-              dense
-              class="app-chip app-chip-name"
-            >
-              {{ data.loadBalancer.terminationDelay }} ms
-            </q-chip>
-          </div>
-        </div>
-      </q-card-section>
-
->>>>>>> 5cf1b95c
       <q-card-section v-if="data.loadBalancer && data.loadBalancer.proxyProtocol">
         <div class="row items-start no-wrap">
           <div class="col">
