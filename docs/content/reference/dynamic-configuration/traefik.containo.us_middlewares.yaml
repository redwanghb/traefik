--- conflicted
+++ resolved
@@ -135,10 +135,7 @@
                     type: array
                 type: object
               circuitBreaker:
-                description: 'CircuitBreaker holds the circuit breaker middleware
-                  configuration. This middleware protects the system from stacking
-                  requests to unhealthy services, resulting in cascading failures.
-                  More info: https://doc.traefik.io/traefik/v2.7/middlewares/http/circuitbreaker/'
+                description: CircuitBreaker holds the circuit breaker configuration.
                 properties:
                   checkPeriod:
                     anyOf:
@@ -148,14 +145,8 @@
                       of the circuit breaker condition (when in standby state).
                     x-kubernetes-int-or-string: true
                   expression:
-<<<<<<< HEAD
                     description: Expression is the condition that triggers the tripped
                       state.
-=======
-                    description: Expression defines the expression that, once matched,
-                      opens the circuit breaker and applies the fallback mechanism
-                      instead of calling the services.
->>>>>>> 65a31701
                     type: string
                   fallbackDuration:
                     anyOf:
