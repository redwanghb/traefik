--- conflicted
+++ resolved
@@ -8,26 +8,21 @@
   insecureSkipVerify = true
   rootCAs = ["foobar", "foobar"]
   maxIdleConnsPerHost = 42
-
   [serversTransport.forwardingTimeouts]
     dialTimeout = "42s"
     responseHeaderTimeout = "42s"
     idleConnTimeout = "42s"
-    readIdleTimeout = "42s"
-    pingTimeout = "42s"
-
   [serversTransport.spiffe]
     ids = ["foobar", "foobar"]
     trustDomain = "foobar"
 
 [tcpServersTransport]
+  dialKeepAlive = "42s"
   dialTimeout = "42s"
-  dialKeepAlive = "42s"
-
+  terminationDelay = "42s"
   [tcpServersTransport.tls]
     insecureSkipVerify = true
     rootCAs = ["foobar", "foobar"]
-
     [tcpServersTransport.tls.spiffe]
       ids = ["foobar", "foobar"]
       trustDomain = "foobar"
@@ -82,31 +77,31 @@
 [providers]
   providersThrottleDuration = "42s"
   [providers.docker]
+    exposedByDefault = true
     constraints = "foobar"
+    allowEmptyServices = true
+    network = "foobar"
+    useBindPortIP = true
     watch = true
-    endpoint = "foobar"
     defaultRule = "foobar"
+    endpoint = "foobar"
+    httpClientTimeout = "42s"
+    [providers.docker.tls]
+      ca = "foobar"
+      cert = "foobar"
+      key = "foobar"
+      insecureSkipVerify = true
+  [providers.swarm]
     exposedByDefault = true
+    constraints = "foobar"
+    allowEmptyServices = true
+    network = "foobar"
     useBindPortIP = true
-    network = "foobar"
+    watch = true
+    defaultRule = "foobar"
+    endpoint = "foobar"
     httpClientTimeout = "42s"
-    allowEmptyServices = true
-    [providers.docker.tls]
-      ca = "foobar"
-      cert = "foobar"
-      key = "foobar"
-      insecureSkipVerify = true
-  [providers.swarm]
-    constraints = "foobar"
-    watch = true
-    endpoint = "foobar"
-    defaultRule = "foobar"
-    exposedByDefault = true
-    useBindPortIP = true
-    network = "foobar"
     refreshSeconds = "42s"
-    httpClientTimeout = "42s"
-    allowEmptyServices = true
     [providers.swarm.tls]
       ca = "foobar"
       cert = "foobar"
@@ -185,13 +180,8 @@
     constraints = "foobar"
     prefix = "foobar"
     stale = true
-<<<<<<< HEAD
-    namespaces = ["foobar", "foobar"]
-=======
->>>>>>> 34d2a816
     exposedByDefault = true
     refreshInterval = "42s"
-    namespace = "foobar"
     namespaces = ["foobar", "foobar"]
     [providers.nomad.endpoint]
       address = "foobar"
@@ -210,15 +200,11 @@
     defaultRule = "foobar"
     clusters = ["foobar", "foobar"]
     autoDiscoverClusters = true
+    healthyTasksOnly = true
     ecsAnywhere = true
     region = "foobar"
     accessKeyID = "foobar"
     secretAccessKey = "foobar"
-<<<<<<< HEAD
-    ecsAnywhere = true
-    healthyTasksOnly = true
-=======
->>>>>>> 34d2a816
   [providers.consul]
     rootKey = "foobar"
     endpoints = ["foobar", "foobar"]
@@ -331,20 +317,19 @@
     addEntryPointsLabels = true
     addRoutersLabels = true
     addServicesLabels = true
+    explicitBoundaries = [42.0, 42.0]
+    insecure = true
+    path = "foobar"
     pushInterval = "42s"
-    path = "foobar"
-    explicitBoundaries =  [42.0, 42.0]
-    insecure = true
+    [metrics.openTelemetry.grpc]
     [metrics.openTelemetry.headers]
       name0 = "foobar"
       name1 = "foobar"
     [metrics.openTelemetry.tls]
       ca = "foobar"
-      caOptional = true
-      cert = "foobar"
-      insecureSkipVerify = true
-      key = "foobar"
-    [metrics.openTelemetry.grpc]
+      cert = "foobar"
+      key = "foobar"
+      insecureSkipVerify = true
 
 [ping]
   entryPoint = "foobar"
@@ -357,8 +342,8 @@
   noColor = true
   filePath = "foobar"
   maxSize = 42
+  maxAge = 42
   maxBackups = 42
-  maxAge = 42
   compress = true
 
 [accessLog]
@@ -382,80 +367,29 @@
 
 [tracing]
   serviceName = "foobar"
-<<<<<<< HEAD
-  sampleRate = 42
+  sampleRate = 42.0
   [tracing.headers]
-    header1 = "foobar"
-    header2 = "foobar"
+    name0 = "foobar"
+    name1 = "foobar"
   [tracing.globalAttributes]
-    attr1 = "foobar"
-    attr2 = "foobar"
-  [tracing.otlp.grpc]
-    endpoint = "foobar"
-    insecure = true
-    [tracing.otlp.grpc.tls]
-      ca = "foobar"
-      cert = "foobar"
-      key = "foobar"
-      insecureSkipVerify = true
-  [tracing.otlp.http]
-    endpoint = "foobar"
-    [tracing.otlp.http.tls]
-    ca = "foobar"
-    cert = "foobar"
-    key = "foobar"
-    insecureSkipVerify = true
-=======
-  spanNameLimit = 42
-  [tracing.jaeger]
-    samplingServerURL = "foobar"
-    samplingType = "foobar"
-    samplingParam = 42.0
-    localAgentHostPort = "foobar"
-    gen128Bit = true
-    propagation = "foobar"
-    traceContextHeaderName = "foobar"
-    disableAttemptReconnecting = true
-    [tracing.jaeger.collector]
+    name0 = "foobar"
+    name1 = "foobar"
+  [tracing.otlp]
+    [tracing.otlp.grpc]
       endpoint = "foobar"
-      user = "foobar"
-      password = "foobar"
-  [tracing.zipkin]
-    httpEndpoint = "foobar"
-    sameSpan = true
-    id128Bit = true
-    sampleRate = 42.0
-  [tracing.datadog]
-    localAgentHostPort = "foobar"
-    localAgentSocket = "foobar"
-    globalTag = "foobar"
-    debug = true
-    prioritySampling = true
-    traceIDHeaderName = "foobar"
-    parentIDHeaderName = "foobar"
-    samplingPriorityHeaderName = "foobar"
-    bagagePrefixHeaderName = "foobar"
-    [tracing.datadog.globalTags]
-      name0 = "foobar"
-      name1 = "foobar"
-  [tracing.instana]
-    localAgentHost = "foobar"
-    localAgentPort = 42
-    logLevel = "foobar"
-    enableAutoProfile = true
-  [tracing.haystack]
-    localAgentHost = "foobar"
-    localAgentPort = 42
-    globalTag = "foobar"
-    traceIDHeaderName = "foobar"
-    parentIDHeaderName = "foobar"
-    spanIDHeaderName = "foobar"
-    baggagePrefixHeaderName = "foobar"
-  [tracing.elastic]
-    serverURL = "foobar"
-    secretToken = "foobar"
-    serviceEnvironment = "foobar"
->>>>>>> 34d2a816
+      insecure = true
+      [tracing.otlp.grpc.tls]
+        ca = "foobar"
+        cert = "foobar"
+        key = "foobar"
+        insecureSkipVerify = true
+    [tracing.otlp.http]
+      endpoint = "foobar"
+      [tracing.otlp.http.tls]
+        ca = "foobar"
+        cert = "foobar"
+        key = "foobar"
+        insecureSkipVerify = true
 
 [hostResolver]
   cnameFlattening = true
@@ -482,11 +416,27 @@
       [certificatesResolvers.CertificateResolver0.acme.httpChallenge]
         entryPoint = "foobar"
       [certificatesResolvers.CertificateResolver0.acme.tlsChallenge]
-  [certificatesResolvers.CertificateResolver1.tailscale]
-
-[pilot]
-  token = "foobar"
-  dashboard = true
+    [certificatesResolvers.CertificateResolver0.tailscale]
+  [certificatesResolvers.CertificateResolver1]
+    [certificatesResolvers.CertificateResolver1.acme]
+      email = "foobar"
+      caServer = "foobar"
+      preferredChain = "foobar"
+      storage = "foobar"
+      keyType = "foobar"
+      certificatesDuration = 42
+      [certificatesResolvers.CertificateResolver1.acme.eab]
+        kid = "foobar"
+        hmacEncoded = "foobar"
+      [certificatesResolvers.CertificateResolver1.acme.dnsChallenge]
+        provider = "foobar"
+        delayBeforeCheck = "42s"
+        resolvers = ["foobar", "foobar"]
+        disablePropagationCheck = true
+      [certificatesResolvers.CertificateResolver1.acme.httpChallenge]
+        entryPoint = "foobar"
+      [certificatesResolvers.CertificateResolver1.acme.tlsChallenge]
+    [certificatesResolvers.CertificateResolver1.tailscale]
 
 [experimental]
   kubernetesGateway = true
@@ -501,4 +451,7 @@
     [experimental.localPlugins.LocalDescriptor0]
       moduleName = "foobar"
     [experimental.localPlugins.LocalDescriptor1]
-      moduleName = "foobar"+      moduleName = "foobar"
+
+[spiffe]
+  workloadAPIAddr = "foobar"